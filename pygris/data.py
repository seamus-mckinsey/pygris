--- conflicted
+++ resolved
@@ -404,14 +404,7 @@
         
         return lodes_merged
     else:
-        return lodes_data
-
-    
-
-
-
-<<<<<<< HEAD
-        return lodes_data
-=======
-        
->>>>>>> ba96778e
+        return lodes_data 
+
+
+
